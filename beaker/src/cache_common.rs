--- conflicted
+++ resolved
@@ -22,11 +22,7 @@
         if !path.exists() {
             fs::create_dir_all(&path)?;
         }
-<<<<<<< HEAD
-        return Ok(path.join(default_subdir));
-=======
         return Ok(path);
->>>>>>> cd31609e
     }
 
     // Fallback to default cache directory
