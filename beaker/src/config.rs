//! Configuration layer providing clean separation between CLI arguments and internal model configurations.
//!
//! This module defines the shared configuration structures used throughout the beaker toolkit:
//! - `BaseModelConfig`: Common configuration options shared by all models
//! - Model-specific configurations that embed the base config
//! - Conversion traits from CLI commands to internal configurations
//!
//! The design separates CLI concerns (argument parsing, help text, validation) from
//! business logic (processing parameters, feature flags, internal state).

use clap::Parser;
use clap_verbosity_flag::Verbosity;
use serde::Serialize;
use std::collections::HashSet;

/// Supported detection classes for multi-class detection
#[derive(Debug, Clone, PartialEq, Eq, Hash, Serialize)]
pub enum DetectionClass {
    Bird,
    Head,
    Eyes,
    Beak,
}

impl DetectionClass {
    /// Convert string to DetectionClass
    pub fn from_str(s: &str) -> Result<Self, String> {
        match s.to_lowercase().as_str() {
            "bird" => Ok(DetectionClass::Bird),
            "head" => Ok(DetectionClass::Head),
            "eyes" => Ok(DetectionClass::Eyes),
            "beak" => Ok(DetectionClass::Beak),
            _ => Err(format!("Unknown detection class: {s}")),
        }
    }

    /// Convert DetectionClass to string
    pub fn to_string(&self) -> &'static str {
        match self {
            DetectionClass::Bird => "bird",
            DetectionClass::Head => "head",
            DetectionClass::Eyes => "eyes",
            DetectionClass::Beak => "beak",
        }
    }

    /// Get class ID for the new multi-class model
    pub fn class_id(&self) -> u32 {
        match self {
            DetectionClass::Bird => 0,
            DetectionClass::Head => 1,
            DetectionClass::Eyes => 2,
            DetectionClass::Beak => 3,
        }
    }

    /// Get DetectionClass from class ID
    pub fn from_class_id(id: u32) -> Result<Self, String> {
        match id {
            0 => Ok(DetectionClass::Bird),
            1 => Ok(DetectionClass::Head),
            2 => Ok(DetectionClass::Eyes),
            3 => Ok(DetectionClass::Beak),
            _ => Err(format!("Unknown class ID: {id}")),
        }
    }

    /// Get all available classes
    pub fn all_classes() -> Vec<DetectionClass> {
        vec![
            DetectionClass::Bird,
            DetectionClass::Head,
            DetectionClass::Eyes,
            DetectionClass::Beak,
        ]
    }
}

/// Parse crop classes from comma-separated string
pub fn parse_crop_classes(crop_str: &str) -> Result<HashSet<DetectionClass>, String> {
    if crop_str.trim().to_lowercase() == "all" {
        return Ok(DetectionClass::all_classes().into_iter().collect());
    }

    let mut classes = HashSet::new();
    for class_str in crop_str.split(',') {
        let class_str = class_str.trim();
        if !class_str.is_empty() {
            classes.insert(DetectionClass::from_str(class_str)?);
        }
    }

    if classes.is_empty() {
        return Err("No valid classes specified".to_string());
    }

    Ok(classes)
}

/// Parse RGBA color from string like "255,255,255,255"
pub fn parse_rgba_color(s: &str) -> Result<[u8; 4], String> {
    let parts: Vec<&str> = s.split(',').collect();
    if parts.len() != 4 {
        return Err("Color must be in format 'R,G,B,A' (e.g., '255,255,255,255')".to_string());
    }

    let mut color = [0u8; 4];
    for (i, part) in parts.iter().enumerate() {
        color[i] = part
            .trim()
            .parse::<u8>()
            .map_err(|_| format!("Invalid color component: '{part}'"))?;
    }

    Ok(color)
}

/// Global CLI arguments that apply to all beaker commands
#[derive(Parser, Debug, Clone)]
pub struct GlobalArgs {
    /// Global output directory (overrides default placement next to input)
    #[arg(long, global = true)]
    pub output_dir: Option<String>,

    /// Create metadata output file(s)
    #[arg(long, global = true)]
    pub metadata: bool,

    /// Verbosity level (-q/--quiet, -v/-vv/-vvv/-vvvv for info/debug/trace)
    #[command(flatten)]
    pub verbosity: Verbosity,

    /// Use permissive mode for input validation (warn instead of error for unsupported files)
    #[arg(long, global = true)]
    pub permissive: bool,

    /// Device to use for inference (auto, cpu, coreml)
    #[arg(long, default_value = "auto", global = true)]
    pub device: String,

    /// Disable colored output (also respects NO_COLOR and BEAKER_NO_COLOR env vars)
    #[arg(long, global = true)]
    pub no_color: bool,
}

/// Base configuration common to all models
#[derive(Debug, Clone, Serialize)]
pub struct BaseModelConfig {
    /// Input sources (images or directories)
    pub sources: Vec<String>,
    /// Device for inference
    pub device: String,
    /// Optional output directory override
    #[serde(skip_serializing_if = "Option::is_none")]
    pub output_dir: Option<String>,
    /// Whether to skip metadata generation
    pub skip_metadata: bool,
    /// Use strict mode (fail if files are not found or are unsupported). Opposite of `--permissive`.
    pub strict: bool,
}

/// CLI command for object detection (only command-specific arguments)
#[derive(Parser, Debug, Clone)]
pub struct DetectCommand {
    /// Path(s) to input images or directories. Supports glob patterns like *.jpg
    #[arg(value_name = "IMAGES_OR_DIRS", required = true)]
    pub sources: Vec<String>,

    /// Confidence threshold for detections (0.0-1.0)
    #[arg(short, long, default_value = "0.25")]
    pub confidence: f32,

    /// IoU threshold for non-maximum suppression (0.0-1.0)
    #[arg(long, default_value = "0.45")]
    pub iou_threshold: f32,

    /// Classes to crop as comma-separated list (bird,head,eyes,beak) or 'all' for all classes.
    /// Leave empty to disable cropping.
    #[arg(long, value_name = "CLASSES")]
    pub crop: Option<String>,

    /// Save an image with bounding boxes drawn
    #[arg(long)]
    pub bounding_box: bool,

    /// Path to custom head detection model file
    #[arg(long)]
    pub model_path: Option<String>,

    /// URL to download custom head detection model from
    #[arg(long)]
    pub model_url: Option<String>,

    /// MD5 checksum for model verification (used with --model-url)
    #[arg(long)]
    pub model_checksum: Option<String>,
}

/// Internal configuration for detection processing
#[derive(Debug, Clone, Serialize)]
pub struct DetectionConfig {
    #[serde(skip)]
    pub base: BaseModelConfig,
    pub confidence: f32,
    pub iou_threshold: f32,
    pub crop_classes: HashSet<DetectionClass>,
    pub bounding_box: bool,
    /// CLI-provided model path override
    #[serde(skip_serializing_if = "Option::is_none")]
    pub model_path: Option<String>,
    /// CLI-provided model URL override
    #[serde(skip_serializing_if = "Option::is_none")]
    pub model_url: Option<String>,
    /// CLI-provided model checksum override
    #[serde(skip_serializing_if = "Option::is_none")]
    pub model_checksum: Option<String>,
}

/// CLI command for cutout processing (only command-specific arguments)
#[derive(Parser, Debug, Clone)]
pub struct CutoutCommand {
    /// Path(s) to input images or directories. Supports glob patterns like *.jpg
    #[arg(value_name = "IMAGES_OR_DIRS", required = true)]
    pub sources: Vec<String>,

    /// Apply post-processing to smooth mask edges
    #[arg(long)]
    pub post_process: bool,

    /// Use alpha matting for better edge quality
    #[arg(long)]
    pub alpha_matting: bool,

    /// Foreground threshold for alpha matting (0-255)
    #[arg(long, default_value = "240")]
    pub alpha_matting_foreground_threshold: u8,

    /// Background threshold for alpha matting (0-255)
    #[arg(long, default_value = "10")]
    pub alpha_matting_background_threshold: u8,

    /// Erosion size for alpha matting
    #[arg(long, default_value = "10")]
    pub alpha_matting_erode_size: u32,

    /// Background color as RGBA (e.g., "255,255,255,255" for white)
    #[arg(long, value_parser = parse_rgba_color)]
    pub background_color: Option<[u8; 4]>,

    /// Save the segmentation mask as a separate image
    #[arg(long)]
    pub save_mask: bool,

    /// Path to custom cutout model file
    #[arg(long)]
    pub model_path: Option<String>,

    /// URL to download custom cutout model from
    #[arg(long)]
    pub model_url: Option<String>,

    /// MD5 checksum for model verification (used with --model-url)
    #[arg(long)]
    pub model_checksum: Option<String>,
}

/// Internal configuration for cutout processing
#[derive(Debug, Clone, Serialize)]
pub struct CutoutConfig {
    #[serde(skip)]
    pub base: BaseModelConfig,
    pub post_process_mask: bool,
    pub alpha_matting: bool,
    pub alpha_matting_foreground_threshold: u8,
    pub alpha_matting_background_threshold: u8,
    pub alpha_matting_erode_size: u32,
    #[serde(skip_serializing_if = "Option::is_none")]
    pub background_color: Option<[u8; 4]>,
    pub save_mask: bool,
    /// CLI-provided model path override
    #[serde(skip_serializing_if = "Option::is_none")]
    pub model_path: Option<String>,
    /// CLI-provided model URL override
    #[serde(skip_serializing_if = "Option::is_none")]
    pub model_url: Option<String>,
    /// CLI-provided model checksum override
    #[serde(skip_serializing_if = "Option::is_none")]
    pub model_checksum: Option<String>,
}

// Conversion traits from CLI commands to internal configurations

impl From<GlobalArgs> for BaseModelConfig {
    fn from(global: GlobalArgs) -> Self {
        Self {
            sources: Vec::new(), // Sources come from command, not global args
            device: global.device,
            output_dir: global.output_dir,
            skip_metadata: !global.metadata, // Note: CLI uses metadata flag, internal uses skip_metadata
            strict: !global.permissive,      // Note: CLI uses permissive, internal uses strict
        }
    }
}

impl DetectionConfig {
    /// Create configuration from global args and command-specific args
    pub fn from_args(global: GlobalArgs, cmd: DetectCommand) -> Result<Self, String> {
        let mut base: BaseModelConfig = global.into();
        base.sources = cmd.sources; // Add sources from command

        let crop_classes = match cmd.crop {
            Some(crop_str) => parse_crop_classes(&crop_str)?,
            None => HashSet::new(), // No cropping if not specified
        };

        Ok(Self {
            base,
            confidence: cmd.confidence,
            iou_threshold: cmd.iou_threshold,
            crop_classes,
            bounding_box: cmd.bounding_box,
<<<<<<< HEAD
        })
=======
            model_path: cmd.model_path,
            model_url: cmd.model_url,
            model_checksum: cmd.model_checksum,
        }
>>>>>>> d33300cf
    }
}

impl CutoutConfig {
    /// Create configuration from global args and command-specific args
    pub fn from_args(global: GlobalArgs, cmd: CutoutCommand) -> Self {
        let mut base: BaseModelConfig = global.into();
        base.sources = cmd.sources; // Add sources from command

        Self {
            base,
            post_process_mask: cmd.post_process,
            alpha_matting: cmd.alpha_matting,
            alpha_matting_foreground_threshold: cmd.alpha_matting_foreground_threshold,
            alpha_matting_background_threshold: cmd.alpha_matting_background_threshold,
            alpha_matting_erode_size: cmd.alpha_matting_erode_size,
            background_color: cmd.background_color,
            save_mask: cmd.save_mask,
            model_path: cmd.model_path,
            model_url: cmd.model_url,
            model_checksum: cmd.model_checksum,
        }
    }
}

// ModelConfig trait implementations for model_processing integration
use crate::model_processing::ModelConfig;

impl ModelConfig for DetectionConfig {
    fn base(&self) -> &BaseModelConfig {
        &self.base
    }
}

impl ModelConfig for CutoutConfig {
    fn base(&self) -> &BaseModelConfig {
        &self.base
    }
}

#[cfg(test)]
mod tests {
    use super::*;

    #[test]
    fn test_global_args_conversion() {
        let global_args = GlobalArgs {
            device: "cpu".to_string(),
            output_dir: Some("/tmp".to_string()),
            metadata: false,
            verbosity: Verbosity::new(2, 0), // -vv level (info level enables verbose)
            permissive: true,
            no_color: false,
        };

        let config: BaseModelConfig = global_args.into();

        assert_eq!(config.sources, Vec::<String>::new()); // Sources come from command
        assert_eq!(config.device, "cpu");
        assert_eq!(config.output_dir, Some("/tmp".to_string()));
        assert!(config.skip_metadata); // metadata=false -> skip_metadata=true
                                       // Note: verbosity is now handled directly by the logging system via env_logger
        assert!(!config.strict); // permissive=true -> strict=false
    }

    #[test]
    fn test_detect_command_conversion() {
        let global_args = GlobalArgs {
            device: "auto".to_string(),
            output_dir: None,
            metadata: false,
            verbosity: Verbosity::new(0, 0), // Default level (warnings and errors only)
            permissive: false,
            no_color: false,
        };

        let detect_cmd = DetectCommand {
            sources: vec!["bird.jpg".to_string()],
            confidence: 0.8,
            iou_threshold: 0.5,
            crop: Some("head,bird".to_string()),
            bounding_box: false,
            model_path: None,
            model_url: None,
            model_checksum: None,
        };

        let config = DetectionConfig::from_args(global_args, detect_cmd).unwrap();

        assert_eq!(config.base.sources, vec!["bird.jpg"]);
        assert_eq!(config.confidence, 0.8);
        assert_eq!(config.iou_threshold, 0.5);
        assert!(config
            .crop_classes
            .contains(&crate::config::DetectionClass::Head));
        assert!(config
            .crop_classes
            .contains(&crate::config::DetectionClass::Bird));
        assert!(!config.bounding_box);
        assert!(config.base.strict); // permissive=false -> strict=true
        assert_eq!(config.model_path, None);
        assert_eq!(config.model_url, None);
        assert_eq!(config.model_checksum, None);
    }

    #[test]
    fn test_cutout_command_conversion() {
        let global_args = GlobalArgs {
            device: "coreml".to_string(),
            output_dir: Some("/output".to_string()),
            metadata: false,
            verbosity: Verbosity::new(1, 0), // -v level (info)
            permissive: false,
            no_color: false,
        };

        let cutout_cmd = CutoutCommand {
            sources: vec!["photo.png".to_string()],
            post_process: true,
            alpha_matting: false,
            alpha_matting_foreground_threshold: 240,
            alpha_matting_background_threshold: 10,
            alpha_matting_erode_size: 10,
            background_color: Some([255, 255, 255, 255]),
            save_mask: true,
            model_path: None,
            model_url: None,
            model_checksum: None,
        };

        let config = CutoutConfig::from_args(global_args, cutout_cmd);

        assert_eq!(config.base.sources, vec!["photo.png"]);
        assert_eq!(config.base.device, "coreml");
        assert!(config.post_process_mask);
        assert!(!config.alpha_matting);
        assert_eq!(config.background_color, Some([255, 255, 255, 255]));
        assert!(config.save_mask);
        assert_eq!(config.model_path, None);
        assert_eq!(config.model_url, None);
        assert_eq!(config.model_checksum, None);
    }

    #[test]
    fn test_backward_compatibility_methods() {
        let config = DetectionConfig {
            base: BaseModelConfig {
                sources: vec!["test.jpg".to_string()],
                device: "cpu".to_string(),
                output_dir: Some("/tmp".to_string()),
                skip_metadata: true,
                strict: true,
            },
            confidence: 0.25,
            iou_threshold: 0.45,
            crop_classes: HashSet::new(),
            bounding_box: false,
            model_path: None,
            model_url: None,
            model_checksum: None,
        };

        // Test field access through base config
        assert_eq!(config.base.sources, vec!["test.jpg".to_string()]);
        assert_eq!(config.base.device, "cpu");
        assert_eq!(config.base.output_dir, Some("/tmp".to_string()));
        assert!(config.base.skip_metadata);
        assert!(config.base.strict);
    }

    #[test]
    fn test_parse_rgba_color() {
        // Valid color
        assert_eq!(parse_rgba_color("255,128,0,255"), Ok([255, 128, 0, 255]));
        assert_eq!(parse_rgba_color("0,0,0,0"), Ok([0, 0, 0, 0]));

        // Invalid formats
        assert!(parse_rgba_color("255,128,0").is_err()); // Too few components
        assert!(parse_rgba_color("255,128,0,255,128").is_err()); // Too many components
        assert!(parse_rgba_color("256,128,0,255").is_err()); // Out of range
        assert!(parse_rgba_color("invalid,128,0,255").is_err()); // Non-numeric
    }
}<|MERGE_RESOLUTION|>--- conflicted
+++ resolved
@@ -319,14 +319,10 @@
             iou_threshold: cmd.iou_threshold,
             crop_classes,
             bounding_box: cmd.bounding_box,
-<<<<<<< HEAD
-        })
-=======
             model_path: cmd.model_path,
             model_url: cmd.model_url,
             model_checksum: cmd.model_checksum,
-        }
->>>>>>> d33300cf
+        })
     }
 }
 
