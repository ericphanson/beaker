use crate::color_utils::symbols;
use crate::config::CutoutConfig;
use crate::cutout_postprocessing::{
    apply_alpha_matting, create_cutout, create_cutout_with_background, postprocess_mask,
};
use crate::cutout_preprocessing::preprocess_image_for_isnet_v2;
use crate::model_access::{ModelAccess, ModelInfo};
use crate::onnx_session::ModelSource;
use crate::shared_metadata::IoTiming;
use anyhow::Result;
use image::GenericImageView;
use log::debug;
use ort::{session::Session, value::Value};
use serde::Serialize;
use std::fs;
use std::path::Path;
use std::time::Instant;

/// ISNet General Use default model information
pub fn get_default_cutout_model_info() -> ModelInfo {
    ModelInfo {
        name: "isnet-general-use-v1".to_string(),
        url: "https://github.com/ericphanson/beaker/releases/download/beaker-cutout-model-v1/isnet-general-use.onnx".to_string(),
        md5_checksum: "fc16ebd8b0c10d971d3513d564d01e29".to_string(),
        filename: "isnet-general-use.onnx".to_string(),
    }
}

/// Derive model version from ModelInfo based on the actual model being used
fn derive_cutout_model_version(model_info: &crate::onnx_session::ModelInfo) -> String {
    // First check if this matches the default model by checksum, regardless of source
    if model_info.model_checksum == get_default_cutout_model_info().md5_checksum {
        return get_default_cutout_model_info().name;
    }

    match model_info.model_source.as_str() {
        "Embedded" => {
            // Cutout models don't have embedded versions, but handle this case for consistency
            "embedded-cutout".to_string()
        }
        "File" => {
            // For file-based models, derive version from path or use generic identifier
            if let Some(path) = &model_info.model_path {
                // Extract filename from path and use as version
                std::path::Path::new(path)
                    .file_stem()
                    .and_then(|stem| stem.to_str())
                    .map(|name| format!("custom-{name}"))
                    .unwrap_or_else(|| format!("custom-file-{}", &model_info.model_checksum[..8]))
            } else {
                format!("custom-file-{}", &model_info.model_checksum[..8])
            }
        }
        _ => {
            // For other sources, use checksum-based identifier
            format!("custom-{}", &model_info.model_checksum[..8])
        }
    }
}

/// Cutout model access implementation.
pub struct CutAccess;

impl ModelAccess for CutAccess {
    fn get_embedded_bytes() -> Option<&'static [u8]> {
        // Cutout models are not embedded, they are downloaded
        None
    }

    fn get_env_var_name() -> &'static str {
        "BEAKER_CUTOUT_MODEL_PATH"
    }

    fn get_url_env_var_name() -> Option<&'static str> {
        Some("BEAKER_CUTOUT_MODEL_URL")
    }

    fn get_checksum_env_var_name() -> Option<&'static str> {
        Some("BEAKER_CUTOUT_MODEL_CHECKSUM")
    }

    fn get_default_model_info() -> Option<ModelInfo> {
        Some(get_default_cutout_model_info())
    }
}

/// Core results for enhanced metadata (without config duplication)
#[derive(Serialize)]
pub struct CutoutResult {
    pub model_version: String,
    #[serde(skip_serializing)]
    pub processing_time_ms: f64,
    pub output_path: String,
    #[serde(skip_serializing_if = "Option::is_none")]
    pub mask_path: Option<String>,
    #[serde(skip_serializing)]
    pub io_timing: IoTiming,
    // Store raw mask data for metadata encoding
    #[serde(skip)]
    pub raw_mask_data: Option<(Vec<u8>, u32, u32)>, // (mask_data, width, height)
}

/// Extract binary mask data from a GrayImage by thresholding at 128
/// Returns (binary_data, width, height)
fn extract_binary_mask_data(mask: &image::GrayImage) -> (Vec<u8>, u32, u32) {
    let (width, height) = mask.dimensions();
    let mut binary_data = Vec::with_capacity((width * height) as usize);

    for y in 0..height {
        for x in 0..width {
            let pixel = mask.get_pixel(x, y);
            // Threshold at 128: >= 128 becomes 1, < 128 becomes 0
            let binary_value = if pixel[0] >= 128 { 1 } else { 0 };
            binary_data.push(binary_value);
        }
    }

    (binary_data, width, height)
}

/// Process multiple images sequentially
pub fn run_cutout_processing(config: CutoutConfig) -> Result<usize> {
    // Use the new generic processing framework
    crate::model_processing::run_model_processing::<CutoutProcessor>(config)
}

// Implementation of ModelProcessor trait for cutout processing
use crate::model_processing::{ModelProcessor, ModelResult};

impl ModelResult for CutoutResult {
    fn processing_time_ms(&self) -> f64 {
        self.processing_time_ms
    }

    fn tool_name(&self) -> &'static str {
        "cutout"
    }

    fn core_results(&self) -> Result<toml::Value> {
        Ok(toml::Value::try_from(self)?)
    }

    fn output_summary(&self) -> String {
        if self.mask_path.is_some() {
            format!("→ {} + mask", self.output_path)
        } else {
            format!("→ {}", self.output_path)
        }
    }

    fn get_io_timing(&self) -> crate::shared_metadata::IoTiming {
        self.io_timing.clone()
    }

    fn get_mask_entry(&self) -> Option<crate::mask_encoding::MaskEntry> {
        if let Some((mask_data, width, height)) = &self.raw_mask_data {
            match crate::mask_encoding::encode_mask_to_entry(mask_data, *width, *height, 0) {
                Ok(entry) => Some(entry),
                Err(e) => {
                    log::warn!("Failed to encode mask data: {e}");
                    None
                }
            }
        } else {
            None
        }
    }
}

/// Cutout processor implementing the generic ModelProcessor trait
pub struct CutoutProcessor;

impl ModelProcessor for CutoutProcessor {
    type Config = CutoutConfig;
    type Result = CutoutResult;

    fn get_model_source<'a>(
        config: &Self::Config,
    ) -> Result<(
        ModelSource<'a>,
        Option<crate::shared_metadata::OnnxCacheStats>,
    )> {
        // Create CLI model info from config
        let cli_model_info = crate::model_access::CliModelInfo {
            model_path: config.model_path.clone(),
            model_url: config.model_url.clone(),
            model_checksum: config.model_checksum.clone(),
        };

        // Use CLI-aware model access
        CutAccess::get_model_source_with_cli(&cli_model_info)
    }

    fn process_single_image(
        session: &mut Session,
        image_path: &Path,
        config: &Self::Config,
<<<<<<< HEAD
        model_info: &crate::onnx_session::ModelInfo,
=======
        output_manager: &crate::output_manager::OutputManager,
>>>>>>> e7201ad8
    ) -> Result<Self::Result> {
        let start_time = Instant::now();
        let mut io_timing = IoTiming::new();

        debug!("🖼️  Processing: {}", image_path.display());

        // Load and preprocess the image with timing
        let img = io_timing.time_image_read(image_path)?;
        let original_size = img.dimensions();

        let input_array = preprocess_image_for_isnet_v2(&img)?;

        // Prepare input for the model
        let input_name = session.inputs[0].name.clone();
        let output_name = session.outputs[0].name.clone();
        let input_value = Value::from_array(input_array)
            .map_err(|e| anyhow::anyhow!("Failed to create input value: {}", e))?;

        // Run inference
        let outputs = session
            .run(ort::inputs![input_name.as_str() => &input_value])
            .map_err(|e| anyhow::anyhow!("Failed to run inference: {}", e))?;

        // Extract the output tensor using ORT v2 API
        let output_view = outputs[output_name.as_str()]
            .try_extract_array::<f32>()
            .map_err(|e| anyhow::anyhow!("Failed to extract output array: {}", e))?;

        // Extract the mask from the output (shape should be [1, 1, 1024, 1024])
        let mask_2d = output_view.slice(ndarray::s![0, 0, .., ..]);

        // Post-process the mask
        let mask = postprocess_mask(&mask_2d, original_size, config.post_process_mask)?;

        // Extract binary mask data for metadata (threshold at 128)
        let raw_mask_data = extract_binary_mask_data(&mask);

        // Generate output paths using OutputManager (tracking enabled by default)
        let output_path =
            output_manager.generate_main_output_path_with_tracking("cutout", "png", true)?;
        let mask_path = if config.save_mask {
            Some(output_manager.generate_auxiliary_output_with_tracking("mask", "png", true)?)
        } else {
            None
        };

        // Create the cutout
        let cutout_result = if config.alpha_matting {
            apply_alpha_matting(
                &img,
                &mask,
                config.alpha_matting_foreground_threshold,
                config.alpha_matting_background_threshold,
                config.alpha_matting_erode_size,
            )?
        } else if let Some(bg_color) = config.background_color {
            create_cutout_with_background(&img, &mask, bg_color)?
        } else {
            create_cutout(&img, &mask)?
        };

        // Save the cutout (always PNG for transparency) with timing
        if let Some(parent) = output_path.parent() {
            fs::create_dir_all(parent)?;
        }
        io_timing.time_save_operation(|| Ok(cutout_result.save(&output_path)?))?;

        debug!(
            "{} Cutout saved to: {}",
            symbols::completed_successfully(),
            output_path.display()
        );
        // Save mask if requested with timing
        if let Some(mask_path_val) = &mask_path {
            if let Some(parent) = Path::new(mask_path_val).parent() {
                fs::create_dir_all(parent)?;
            }
            io_timing.time_save_operation(|| Ok(mask.save(mask_path_val)?))?;

            debug!(
                "{} Mask saved to: {}",
                symbols::completed_successfully(),
                mask_path_val.display()
            );
        }

        let processing_time = start_time.elapsed().as_secs_f64() * 1000.0;

        // Create result with timing information
        let cutout_result = CutoutResult {
            output_path: output_path.to_string_lossy().to_string(),
            model_version: derive_cutout_model_version(model_info),
            processing_time_ms: processing_time,
            mask_path: mask_path.map(|p| p.to_string_lossy().to_string()),
            io_timing,
            raw_mask_data: Some(raw_mask_data),
        };

        Ok(cutout_result)
    }

    fn serialize_config(config: &Self::Config) -> Result<toml::Value> {
        Ok(toml::Value::try_from(config)?)
    }
}

#[cfg(test)]
mod tests {
    use super::*;

    #[test]
    fn test_cut_access_env_vars() {
        // Test environment variable names
        assert_eq!(CutAccess::get_env_var_name(), "BEAKER_CUTOUT_MODEL_PATH");
        assert_eq!(
            CutAccess::get_url_env_var_name(),
            Some("BEAKER_CUTOUT_MODEL_URL")
        );
        assert_eq!(
            CutAccess::get_checksum_env_var_name(),
            Some("BEAKER_CUTOUT_MODEL_CHECKSUM")
        );
    }

    #[test]
    fn test_cut_access_no_embedded_bytes() {
        let bytes = CutAccess::get_embedded_bytes();
        assert!(
            bytes.is_none(),
            "Cutout model should not have embedded bytes"
        );
    }

    #[test]
    fn test_cut_access_has_default_info() {
        let model_info = CutAccess::get_default_model_info();
        assert!(
            model_info.is_some(),
            "Cutout model should have default model info"
        );

        let info = model_info.unwrap();
        assert_eq!(info.name, "isnet-general-use-v1");
        assert!(info.url.contains("isnet-general-use.onnx"));
        assert!(!info.md5_checksum.is_empty());
        assert_eq!(info.filename, "isnet-general-use.onnx");
    }

    // Environment variable tests are now in integration tests to avoid race conditions

    #[test]
    fn test_get_default_cutout_model_info() {
        let model_info = get_default_cutout_model_info();
        assert_eq!(model_info.name, "isnet-general-use-v1");
        assert!(model_info.url.contains("isnet-general-use.onnx"));
        assert!(!model_info.md5_checksum.is_empty());
        assert_eq!(model_info.filename, "isnet-general-use.onnx");
    }

    #[test]
    fn test_runtime_model_info_with_cutout_overrides() {
        use crate::model_access::RuntimeModelInfo;

        // Test RuntimeModelInfo creation without env var modification
        let default_info = get_default_cutout_model_info();

        // Test without any env vars (should use default info)
        let runtime_info = RuntimeModelInfo::from_model_info_with_overrides(
            &default_info,
            Some("NONEXISTENT_TEST_URL"),
            Some("NONEXISTENT_TEST_CHECKSUM"),
        );

        assert_eq!(runtime_info.name, default_info.name);
        assert_eq!(runtime_info.url, default_info.url);
        assert_eq!(runtime_info.md5_checksum, default_info.md5_checksum);
        assert_eq!(runtime_info.filename, default_info.filename);
    }
}<|MERGE_RESOLUTION|>--- conflicted
+++ resolved
@@ -195,11 +195,8 @@
         session: &mut Session,
         image_path: &Path,
         config: &Self::Config,
-<<<<<<< HEAD
         model_info: &crate::onnx_session::ModelInfo,
-=======
         output_manager: &crate::output_manager::OutputManager,
->>>>>>> e7201ad8
     ) -> Result<Self::Result> {
         let start_time = Instant::now();
         let mut io_timing = IoTiming::new();
