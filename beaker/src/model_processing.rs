--- conflicted
+++ resolved
@@ -72,11 +72,8 @@
         session: &mut Session,
         image_path: &Path,
         config: &Self::Config,
-<<<<<<< HEAD
         model_info: &crate::onnx_session::ModelInfo,
-=======
         output_manager: &crate::output_manager::OutputManager,
->>>>>>> e7201ad8
     ) -> Result<Self::Result>;
 
     /// Get serializable configuration for metadata
@@ -162,13 +159,8 @@
         device_requested: Some(config.base().device.clone()),
         device_selected: Some(device_selected.to_string()),
         device_selection_reason: Some(device_selection_reason.to_string()),
-<<<<<<< HEAD
         execution_providers: model_info.execution_providers.clone(),
         model_source: Some(model_info.model_source.clone()),
-=======
-        execution_providers: model_info.execution_providers,
-        model_source: Some(model_info.model_source),
->>>>>>> e7201ad8
         model_path: model_info.model_path.clone(),
         model_size_bytes: Some(model_info.model_size_bytes.try_into().unwrap()),
         model_load_time_ms: Some(model_load_time_ms),
@@ -230,11 +222,13 @@
                 pb.set_message(format!("ETA: {eta:.1}s"));
             }
         }
-<<<<<<< HEAD
-        match P::process_single_image(&mut session, image_path, &config, &model_info) {
-=======
-        match P::process_single_image(&mut session, image_path, &config, &output_manager) {
->>>>>>> e7201ad8
+        match P::process_single_image(
+            &mut session,
+            image_path,
+            &config,
+            &model_info,
+            &output_manager,
+        ) {
             Ok(result) => {
                 successful_count += 1;
 
