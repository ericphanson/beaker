use anyhow::Result;
use image::{DynamicImage, GenericImageView};
use ndarray::Array;
use ort::{session::Session, value::Value};
use serde::Serialize;
use std::path::Path;
use std::time::Instant;

use crate::color_utils::symbols;
use crate::config::HeadDetectionConfig;
use crate::model_access::{get_model_source_with_env_override, ModelAccess};
use crate::model_processing::{ModelProcessor, ModelResult};
use crate::onnx_session::ModelSource;
use crate::output_manager::OutputManager;
use crate::yolo_postprocessing::{
    create_square_crop, postprocess_output, save_bounding_box_image, Detection,
};
use crate::yolo_preprocessing::preprocess_image;
use log::debug;

// Embed the ONNX model at compile time
pub const MODEL_BYTES: &[u8] = include_bytes!(concat!(env!("OUT_DIR"), "/bird-head-detector.onnx"));

// Get model version from build script
pub const MODEL_VERSION: &str =
    include_str!(concat!(env!("OUT_DIR"), "/bird-head-detector.version"));

/// Head detection model access implementation.
pub struct HeadAccess;

impl ModelAccess for HeadAccess {
    fn get_model_source<'a>() -> Result<ModelSource<'a>> {
        get_model_source_with_env_override::<Self>()
    }

    fn get_embedded_bytes() -> Option<&'static [u8]> {
        // Reference to the embedded model bytes
        Some(MODEL_BYTES)
    }

    fn get_env_var_name() -> &'static str {
        "BEAKER_HEAD_MODEL_PATH"
    }

    // Currently, head models don't support remote download (embedded only)
    // But this could be added in the future by uncommenting the following:
    // fn get_default_model_info() -> Option<ModelInfo> {
    //     Some(HEAD_MODEL_INFO)
    // }
}

#[derive(Serialize)]
pub struct HeadDetectionResult {
    pub model_version: String,
    #[serde(skip_serializing)]
    pub processing_time_ms: f64,
    #[serde(skip_serializing_if = "Option::is_none")]
    pub bounding_box_path: Option<String>,
    pub detections: Vec<DetectionWithPath>,
}

#[derive(Serialize, Clone)]
pub struct DetectionWithPath {
    #[serde(flatten)]
    pub detection: Detection,
    #[serde(skip_serializing_if = "Option::is_none")]
    pub crop_path: Option<String>,
}

/// Process multiple images sequentially
pub fn run_head_detection(config: HeadDetectionConfig) -> Result<usize> {
    // Use the new generic processing framework
    crate::model_processing::run_model_processing::<HeadProcessor>(config)
}

impl ModelResult for HeadDetectionResult {
    fn processing_time_ms(&self) -> f64 {
        self.processing_time_ms
    }

    fn tool_name(&self) -> &'static str {
        "head"
    }

    fn core_results(&self) -> Result<toml::Value> {
        Ok(toml::Value::try_from(self)?)
    }

    fn output_summary(&self) -> String {
        let mut outputs = Vec::new();

        // Count crops
        let crop_count = self
            .detections
            .iter()
            .filter(|d| d.crop_path.is_some())
            .count();
        if crop_count > 0 {
            outputs.push(format!("{crop_count} crop(s)"));
        }

        // Add bounding box if present
        if self.bounding_box_path.is_some() {
            outputs.push("bounding box".to_string());
        }
        if outputs.is_empty() {
            "".to_string()
        } else {
            format!("→ {}", outputs.join(" + "))
        }
    }
}

/// Get the appropriate output extension based on input file
/// PNG files output PNG to preserve transparency, others output JPG
fn get_output_extension(input_path: &Path) -> &'static str {
    if let Some(ext) = input_path.extension() {
        let ext = ext.to_string_lossy().to_lowercase();
        if ext == "png" {
            "png"
        } else {
            "jpg"
        }
    } else {
        "jpg"
    }
}

/// Handle outputs (crops, bounding boxes, metadata) for a single image
fn handle_image_outputs(
    img: &DynamicImage,
    detections: &[Detection],
    image_path: &Path,
    config: &HeadDetectionConfig,
) -> Result<(Option<String>, Vec<DetectionWithPath>)> {
    let source_path = image_path;
    let output_ext = get_output_extension(source_path);
    let output_manager = OutputManager::new(config, source_path);

    let mut detections_with_paths = Vec::new();

    // Create crops if requested
    if config.crop && !detections.is_empty() {
        for (i, detection) in detections.iter().enumerate() {
            let crop_filename = output_manager.generate_numbered_output(
                "crop",
                i + 1,
                detections.len(),
                output_ext,
            )?;

            create_square_crop(img, detection, &crop_filename, 0.1)?;
            debug!(
                "{} Crop saved to: {}",
                symbols::completed_successfully(),
                crop_filename.display()
            );

            // Make path relative to metadata file if metadata will be created
            let crop_path = output_manager.make_relative_to_metadata(&crop_filename)?;

            detections_with_paths.push(DetectionWithPath {
                detection: detection.clone(),
                crop_path: Some(crop_path),
            });
        }
    } else {
        // No crops, but still need to store detections for metadata
        for detection in detections {
            detections_with_paths.push(DetectionWithPath {
                detection: detection.clone(),
                crop_path: None,
            });
        }
    }

    // Create bounding box image if requested
    let mut bounding_box_path = None;
    if config.bounding_box && !detections.is_empty() {
        let bbox_filename = output_manager.generate_auxiliary_output("bounding-box", output_ext)?;
        save_bounding_box_image(img, detections, &bbox_filename)?;
        debug!(
            "{} Bounding box image saved to: {}",
            symbols::completed_successfully(),
            bbox_filename.display()
        );

        // Make path relative to metadata file if metadata will be created
        bounding_box_path = Some(output_manager.make_relative_to_metadata(&bbox_filename)?);
    }

    Ok((bounding_box_path, detections_with_paths))
}

/// Head detection processor implementing the generic ModelProcessor trait
pub struct HeadProcessor;

impl ModelProcessor for HeadProcessor {
    type Config = HeadDetectionConfig;
    type Result = HeadDetectionResult;

    fn get_model_source<'a>() -> Result<ModelSource<'a>> {
        HeadAccess::get_model_source()
    }

    fn process_single_image(
        session: &mut Session,
        image_path: &Path,
        config: &Self::Config,
    ) -> Result<Self::Result> {
        let processing_start = Instant::now();

        // Load the image
        let img = image::open(image_path)?;
        let (orig_width, orig_height) = img.dimensions();

        debug!(
            "📷 Processing {}: {}x{}",
            image_path.display(),
            orig_width,
            orig_height
        );

        // Preprocess the image
        let model_size = 640; // Standard YOLO input size
        let input_tensor = preprocess_image(&img, model_size)?;

        // Run inference using ORT v2 API with timing
        let inference_start = Instant::now();
        let input_value = Value::from_array(input_tensor)
            .map_err(|e| anyhow::anyhow!("Failed to create input value: {}", e))?;
        let outputs = session
            .run(ort::inputs!["images" => &input_value])
            .map_err(|e| anyhow::anyhow!("Failed to run inference: {}", e))?;
        let inference_time = inference_start.elapsed();

        // Extract the output tensor using ORT v2 API and convert to owned array
        let output_view = outputs["output0"]
            .try_extract_array::<f32>()
            .map_err(|e| anyhow::anyhow!("Failed to extract output array: {}", e))?;
        let output_array =
            Array::from_shape_vec(output_view.shape(), output_view.iter().cloned().collect())?;

        // Postprocess to get detections
        let detections = postprocess_output(
            &output_array,
            config.confidence,
            config.iou_threshold,
            orig_width,
            orig_height,
            model_size,
        )?;

        debug!(
            "⚡ Inference completed in {:.1} ms",
            inference_time.as_secs_f64() * 1000.0
        );

        let total_processing_time = processing_start.elapsed().as_secs_f64() * 1000.0;

        // Handle outputs for this specific image
        let (bounding_box_path, detections_with_paths) =
            handle_image_outputs(&img, &detections, image_path, config)?;

        Ok(HeadDetectionResult {
            model_version: MODEL_VERSION.to_string(),
            processing_time_ms: total_processing_time,
            bounding_box_path,
            detections: detections_with_paths,
        })
    }

    fn serialize_config(config: &Self::Config) -> Result<toml::Value> {
        Ok(toml::Value::try_from(config)?)
    }
}

#[cfg(test)]
mod tests {
    use super::*;

    #[test]
    fn test_head_access_embedded_default() {
<<<<<<< HEAD
        // Just test that the function can be called without env var modification
        // The actual env var testing will be done in integration tests
        let bytes = HeadAccess::get_embedded_bytes();
        assert!(bytes.is_some(), "Embedded bytes should be available");
=======
        // Ensure env var is not set
        env::remove_var("BEAKER_HEAD_MODEL_PATH");

        let source = HeadAccess::get_model_source().unwrap();

        match source {
            ModelSource::EmbeddedBytes(bytes) => {
                assert!(
                    !bytes.is_empty(),
                    "Embedded model bytes should not be empty"
                );
            }
            _ => panic!("Expected embedded bytes when no env var is set"),
        }
    }

    #[test]
    fn test_head_access_env_override() {
        // Create a temporary file to act as a model
        let temp_file = NamedTempFile::new().unwrap();
        let temp_path = temp_file.path().to_str().unwrap();

        // Set environment variable
        env::set_var("BEAKER_HEAD_MODEL_PATH", temp_path);

        let source = HeadAccess::get_model_source().unwrap();

        match source {
            ModelSource::FilePath(path) => {
                assert_eq!(path, temp_path);
            }
            _ => panic!("Expected file path when env var is set"),
        }

        // Clean up
        env::remove_var("BEAKER_HEAD_MODEL_PATH");
    }

    #[test]
    fn test_head_access_invalid_path() {
        // Use a path that's guaranteed to not exist on any platform
        // Use a path in a directory that doesn't exist with invalid characters
        let non_existent_path = if cfg!(windows) {
            // On Windows, use a path with invalid characters
            "C:\\this\\path\\definitely\\does\\not\\exist\\model.onnx"
        } else {
            // On Unix-like systems, use a deeply nested non-existent path
            "/this/path/definitely/does/not/exist/model.onnx"
        };

        // Set environment variable to non-existent path
        env::set_var("BEAKER_HEAD_MODEL_PATH", non_existent_path);

        let result = HeadAccess::get_model_source();
        assert!(result.is_err(), "Should fail with non-existent path");

        let error_msg = result.err().unwrap().to_string();
>>>>>>> 7fe3ee4f
        assert!(
            !bytes.unwrap().is_empty(),
            "Embedded bytes should not be empty"
        );
    }

    // Environment variable tests are now in integration tests to avoid race conditions

    #[test]
    fn test_head_access_env_var_name() {
        assert_eq!(HeadAccess::get_env_var_name(), "BEAKER_HEAD_MODEL_PATH");
    }

    #[test]
    fn test_head_access_embedded_bytes_available() {
        let bytes = HeadAccess::get_embedded_bytes();
        assert!(bytes.is_some(), "Head model should have embedded bytes");
        assert!(
            !bytes.unwrap().is_empty(),
            "Embedded model bytes should not be empty"
        );
    }
}<|MERGE_RESOLUTION|>--- conflicted
+++ resolved
@@ -278,79 +278,6 @@
 #[cfg(test)]
 mod tests {
     use super::*;
-
-    #[test]
-    fn test_head_access_embedded_default() {
-<<<<<<< HEAD
-        // Just test that the function can be called without env var modification
-        // The actual env var testing will be done in integration tests
-        let bytes = HeadAccess::get_embedded_bytes();
-        assert!(bytes.is_some(), "Embedded bytes should be available");
-=======
-        // Ensure env var is not set
-        env::remove_var("BEAKER_HEAD_MODEL_PATH");
-
-        let source = HeadAccess::get_model_source().unwrap();
-
-        match source {
-            ModelSource::EmbeddedBytes(bytes) => {
-                assert!(
-                    !bytes.is_empty(),
-                    "Embedded model bytes should not be empty"
-                );
-            }
-            _ => panic!("Expected embedded bytes when no env var is set"),
-        }
-    }
-
-    #[test]
-    fn test_head_access_env_override() {
-        // Create a temporary file to act as a model
-        let temp_file = NamedTempFile::new().unwrap();
-        let temp_path = temp_file.path().to_str().unwrap();
-
-        // Set environment variable
-        env::set_var("BEAKER_HEAD_MODEL_PATH", temp_path);
-
-        let source = HeadAccess::get_model_source().unwrap();
-
-        match source {
-            ModelSource::FilePath(path) => {
-                assert_eq!(path, temp_path);
-            }
-            _ => panic!("Expected file path when env var is set"),
-        }
-
-        // Clean up
-        env::remove_var("BEAKER_HEAD_MODEL_PATH");
-    }
-
-    #[test]
-    fn test_head_access_invalid_path() {
-        // Use a path that's guaranteed to not exist on any platform
-        // Use a path in a directory that doesn't exist with invalid characters
-        let non_existent_path = if cfg!(windows) {
-            // On Windows, use a path with invalid characters
-            "C:\\this\\path\\definitely\\does\\not\\exist\\model.onnx"
-        } else {
-            // On Unix-like systems, use a deeply nested non-existent path
-            "/this/path/definitely/does/not/exist/model.onnx"
-        };
-
-        // Set environment variable to non-existent path
-        env::set_var("BEAKER_HEAD_MODEL_PATH", non_existent_path);
-
-        let result = HeadAccess::get_model_source();
-        assert!(result.is_err(), "Should fail with non-existent path");
-
-        let error_msg = result.err().unwrap().to_string();
->>>>>>> 7fe3ee4f
-        assert!(
-            !bytes.unwrap().is_empty(),
-            "Embedded bytes should not be empty"
-        );
-    }
-
     // Environment variable tests are now in integration tests to avoid race conditions
 
     #[test]
