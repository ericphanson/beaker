> Vigorous writing is concise. A sentence should contain no unnecessary words, a paragraph no unnecessary sentences, for the same reason that a drawing should have no unnecessary lines and a machine no unnecessary parts. This requires not that the writer make all his sentences short, or that he avoid all detail and treat his subjects only in outline, but that he make every word tell.

— "Elementary Principles of Composition", _The Elements of Style_

# Agent Development Guide

This document provides development philosophy, planning guidance, and detailed troubleshooting for agents working in the Beaker codebase.

**For quick, actionable instructions and validated commands, see [`.github/copilot-instructions.md`](.github/copilot-instructions.md).** This guide focuses on decision-making, standards, and complex problem resolution.

## Focus Areas

- **Rust CLI (`beaker/`)**: Focus on the `beaker/` subdirectory for CLI app changes. Check `beaker-ci.yml` workflow.
- **Python/Training**: Separate top-level environments. New models test against CLI requiring both directories.

## Proposal Planning & Technical Decision Making

When developing proposals, technical plans, or architectural changes, align with these core principles:

### Evidence-Based Development
- **Back all performance claims with real benchmarks** - no made-up numbers
- **Measure before optimizing** - implement timing infrastructure and collect actual data
- **Script reproducible benchmarks** - provide scripts for others to validate claims

### Simplicity and Incrementalism
- **Start simple** - especially when evidence doesn't point to large benefits from complexity
- **Eliminate redundancy** - consolidate similar functions and remove code duplication aggressively
- **Use generic solutions** - prefer reusable implementations over model-specific code
- **Accept breaking changes** - don't prioritize backwards compatibility during development

### Ergonomics Over Performance
- **Prioritize user experience** - when performance gains are modest (< 5%), choose user ergonomics
- **Separate concerns cleanly** - APIs should make sense without requiring codebase-wide context
- **Use configuration-based coordination** - expand existing config mechanisms for cross-API communication

### Parallel Development Planning
- **Structure work into orthogonal issues** - independent, well-scoped GitHub issues for concurrent execution
- **Document dependencies explicitly** - ensure each maintains working test state
- **Phase conservatively** - move complex optimizations to later phases

### Technical Debt Reduction
- **Unify tooling** - consolidate multiple scripts with similar purposes
- **Apply consistent patterns** - use same architectural patterns across similar components
- **Design maintainable interfaces** - APIs that automatically benefit from future enhancements

## API Tool Usage Guidelines

**Always prioritize GitHub API tools over browser automation** when available:

**Use GitHub API tools for:**
- GitHub Actions workflows and logs
- Pull requests, issues, and comments
- Repository contents, commits, and security alerts

**Only use browser tools when:**
- Required information unavailable via GitHub API
- Testing actual user interface functionality
- Working with non-GitHub websites

## Development Workflow

<<<<<<< HEAD
# Test detect command
./target/release/beaker detect example.jpg --confidence 0.5 --device auto --metadata
```
=======
**For complete build/test commands and validated timings, see [copilot-instructions.md](.github/copilot-instructions.md).**
>>>>>>> b8cf4a6c

**For pre-commit troubleshooting and pushing changes, see [copilot-instructions.md](.github/copilot-instructions.md).**
## Coding Standards

### DRY (Don't Repeat Yourself)
- Extract common functionality into reusable functions/modules
- Avoid duplicating code across files
- Use configuration files for repeated values
- **Implement functions ergonomically**: When possible, implement path-based functions via byte-based versions (e.g., `calculate_md5(path)` via `calculate_md5_bytes()`)

### YAGNI (You Aren't Gonna Need It)
- Implement only what's currently needed
- Avoid over-engineering solutions
- Keep interfaces simple and focused
- **Inline trivial wrappers**: Replace 1-line wrapper functions with direct calls to avoid unnecessary indirection

### Code Style Standards for Rust code
- **Emoji handling**: All emojis must go through `color_utils::symbols` functions to respect no-color settings
- **Consistent formatting**: Use `cargo fmt` for automatic code formatting
- **Clear error messages**: Include context and suggestions in error messages

### Good PR Characteristics
- **Small diff**: Minimize the number of changed lines
- **Simple and targeted**: Address one specific issue per PR
- **Breaking changes are acceptable**: Don't prioritize backwards compatibility at this development stage
- **Preserve example files**: Do not delete `example-no-bg.png` and `example_crop.jpg` as they are used in README and documentation
- **No test artifacts**: Do not commit test output files (*.beaker.toml, *.beaker.json), temporary files, or build artifacts

### Test Environment Variable Isolation
Environment variable functionality is tested using integration tests with subprocess execution, which avoids race conditions by setting environment variables only on subprocesses rather than modifying the global process environment.

<<<<<<< HEAD
## Complete Pre-Commit Checklist

Before committing, ensure all these pass:

### Automated Checks
- [ ] `cargo fmt --check` (in beaker/)
- [ ] `cargo clippy -- -D warnings` (in beaker/)
- [ ] `cargo build` (in beaker/)
- [ ] `cargo build --release` (in beaker/)
- [ ] `cargo test --release` (in beaker/)
- [ ] `ruff check --fix` (Python files)
- [ ] `ruff format` (Python files)
- [ ] No trailing whitespace
- [ ] Proper end-of-file handling
- [ ] Valid YAML files
- [ ] No large files
- [ ] No merge conflicts
- [ ] After staging files (`git add`) but before committing, run `pre-commit run` to auto-check the staged files. If there are errors, fix them and stage the files again before committing.
- [ ] **Pre-commit integration**: Commits will automatically run pre-commit hooks. If hooks make changes or find issues, the commit will be blocked until you stage the changes and try again.

### Manual Verification
- [ ] CLI help works: `./target/release/beaker --help`
- [ ] Basic functionality: `./target/release/beaker detect example.jpg --confidence 0.5 --metadata`
- [ ] Line counts updated: `bash scripts/run_warloc.sh`
- [ ] **Check git status**: Verify no unintended files are staged (test artifacts, temporary files, etc.)

### Final Check for rust changes

```bash
# If pre-commit is available, run everything at once
pre-commit run --all-files

# If pre-commit is not available, run individual checks:
cd beaker
cargo fmt --check
cargo clippy -- -D warnings
cargo build --release
cargo test --release
cd ..
# Run Python checks if ruff is available
ruff check --config=ruff.toml . || echo "Ruff not available, skipping Python checks"
```

## Quick Start Command Sequence (for rust / beaker changes)

For a typical development session:

```bash
# 1. Navigate to beaker directory
cd beaker

# 2. Make your changes
# ... edit files ...

# 3. Format and fix issues
cargo fmt
cargo clippy --fix --allow-dirty -- -D warnings

# 4. Build and test
cargo build --release
cargo test --release

# 5. Test CLI
cp ../example.jpg .
./target/release/beaker detect example.jpg --confidence 0.5 --metadata

# 6. Update line counts (from repo root)
cd ..
bash scripts/run_warloc.sh

# 7. Run all pre-commit checks
pre-commit run --all-files

# 8. Check git status and clean up unintended files
git status
# Remove any test artifacts or temporary files before committing:
# git rm *.beaker.toml *.beaker.json (if accidentally added)

# 9. Commit your changes
git add .
git commit -m "Your commit message"
```

=======
>>>>>>> b8cf4a6c
## Troubleshooting

### Network and Firewall Issues

#### Common Issues
- ONNX model downloads may fail due to firewall restrictions
- GitHub API access may be blocked
- Certificate validation errors in restricted environments

#### Solutions
If you encounter download or connection issues:
1. **Request allowlisting** for these URLs:
   - `api.github.com` (for GitHub API access)
   - `github.com` (for repository access)
   - `objects.githubusercontent.com` (for asset downloads)
   - Any ONNX Runtime download URLs

2. **Common Error Messages**:
   - `tls connection init failed`
   - `InvalidCertificate(UnknownIssuer)`
   - `ConnectionFailed`
   - `Transport { kind: ConnectionFailed }`

3. **Workarounds**:
   - Some commands like `cargo fmt --check` and `cargo clippy` may work without network access
   - Use pre-built binaries if available
   - Work in an environment with proper network access

Contact your network administrator to allowlist the required URLs.

### Build Failures
- **Network Issues**: Build script downloads ONNX models. For network/firewall errors, see Network and Firewall Issues above.
- **Update toolchain**: `rustup update`
- **Clear build cache**: `cargo clean` then rebuild
- **Try offline mode**: `cargo build --offline` (may fail if dependencies missing)

### Test Failures
- **Check test images**: Ensure `example.jpg`, `example-2-birds.jpg` are present
- **Check disk space**: Model caching requires ~100MB
- **Verify environment**: Check `ONNX_MODEL_CACHE_DIR` if set

### Pre-commit Issues

**For detailed pre-commit troubleshooting, see [copilot-instructions.md](.github/copilot-instructions.md).**

Brief summary:
- **Emergency bypass**: Use `git commit --no-verify` sparingly, then immediately fix issues
- **Common fixes**: Run `cargo fmt`, `cargo clippy --fix --allow-dirty`, `ruff format`, `ruff check --fix`
- **Reinstall hooks**: `pre-commit clean && pre-commit install`

### PR Conflicts and Pushing Changes

**For complete pushing workflow and troubleshooting, see [copilot-instructions.md](.github/copilot-instructions.md).**

**Key points:**
- **Always push your work**: Use `report_progress` before finishing
- **Resolve conflicts**: Merge `origin/main`, fix conflicts, use `report_progress` again
- **Fix commit failures**: Address pre-commit issues, then retry `report_progress`
- **Emergency bypass**: `git commit --no-verify` only when urgent, then fix immediately

Remember: **The goal is PRs that pass CI on the first attempt.**<|MERGE_RESOLUTION|>--- conflicted
+++ resolved
@@ -59,13 +59,7 @@
 
 ## Development Workflow
 
-<<<<<<< HEAD
-# Test detect command
-./target/release/beaker detect example.jpg --confidence 0.5 --device auto --metadata
-```
-=======
 **For complete build/test commands and validated timings, see [copilot-instructions.md](.github/copilot-instructions.md).**
->>>>>>> b8cf4a6c
 
 **For pre-commit troubleshooting and pushing changes, see [copilot-instructions.md](.github/copilot-instructions.md).**
 ## Coding Standards
@@ -97,92 +91,6 @@
 ### Test Environment Variable Isolation
 Environment variable functionality is tested using integration tests with subprocess execution, which avoids race conditions by setting environment variables only on subprocesses rather than modifying the global process environment.
 
-<<<<<<< HEAD
-## Complete Pre-Commit Checklist
-
-Before committing, ensure all these pass:
-
-### Automated Checks
-- [ ] `cargo fmt --check` (in beaker/)
-- [ ] `cargo clippy -- -D warnings` (in beaker/)
-- [ ] `cargo build` (in beaker/)
-- [ ] `cargo build --release` (in beaker/)
-- [ ] `cargo test --release` (in beaker/)
-- [ ] `ruff check --fix` (Python files)
-- [ ] `ruff format` (Python files)
-- [ ] No trailing whitespace
-- [ ] Proper end-of-file handling
-- [ ] Valid YAML files
-- [ ] No large files
-- [ ] No merge conflicts
-- [ ] After staging files (`git add`) but before committing, run `pre-commit run` to auto-check the staged files. If there are errors, fix them and stage the files again before committing.
-- [ ] **Pre-commit integration**: Commits will automatically run pre-commit hooks. If hooks make changes or find issues, the commit will be blocked until you stage the changes and try again.
-
-### Manual Verification
-- [ ] CLI help works: `./target/release/beaker --help`
-- [ ] Basic functionality: `./target/release/beaker detect example.jpg --confidence 0.5 --metadata`
-- [ ] Line counts updated: `bash scripts/run_warloc.sh`
-- [ ] **Check git status**: Verify no unintended files are staged (test artifacts, temporary files, etc.)
-
-### Final Check for rust changes
-
-```bash
-# If pre-commit is available, run everything at once
-pre-commit run --all-files
-
-# If pre-commit is not available, run individual checks:
-cd beaker
-cargo fmt --check
-cargo clippy -- -D warnings
-cargo build --release
-cargo test --release
-cd ..
-# Run Python checks if ruff is available
-ruff check --config=ruff.toml . || echo "Ruff not available, skipping Python checks"
-```
-
-## Quick Start Command Sequence (for rust / beaker changes)
-
-For a typical development session:
-
-```bash
-# 1. Navigate to beaker directory
-cd beaker
-
-# 2. Make your changes
-# ... edit files ...
-
-# 3. Format and fix issues
-cargo fmt
-cargo clippy --fix --allow-dirty -- -D warnings
-
-# 4. Build and test
-cargo build --release
-cargo test --release
-
-# 5. Test CLI
-cp ../example.jpg .
-./target/release/beaker detect example.jpg --confidence 0.5 --metadata
-
-# 6. Update line counts (from repo root)
-cd ..
-bash scripts/run_warloc.sh
-
-# 7. Run all pre-commit checks
-pre-commit run --all-files
-
-# 8. Check git status and clean up unintended files
-git status
-# Remove any test artifacts or temporary files before committing:
-# git rm *.beaker.toml *.beaker.json (if accidentally added)
-
-# 9. Commit your changes
-git add .
-git commit -m "Your commit message"
-```
-
-=======
->>>>>>> b8cf4a6c
 ## Troubleshooting
 
 ### Network and Firewall Issues
