name: Beaker CI

on:
  push:
    branches: [ main ]
    paths:
      - 'beaker/**'
      - 'beaker-stamp/**'
      - 'beaker-stamp-derive/**'
      - 'Cargo.toml'
      - 'justfile'
      - '.github/workflows/beaker-ci.yml'
  pull_request:
    branches: [ main ]
    paths:
      - 'beaker/**'
      - 'beaker-stamp/**'
      - 'beaker-stamp-derive/**'
      - 'Cargo.toml'
      - 'justfile'
      - '.github/workflows/beaker-ci.yml'
  workflow_dispatch:

# Cancel old runs when new commits are pushed to the same PR/branch
concurrency:
  group: ${{ github.workflow }}-${{ github.event.pull_request.number || github.ref }}
  cancel-in-progress: true

env:
  CARGO_TERM_COLOR: always
  RUST_BACKTRACE: "1"

jobs:
  # Lint job - runs once on Linux only
  lint:
    name: Lint
    runs-on: ubuntu-latest
    steps:
      - uses: actions/checkout@v4

      - name: Install Rust
        uses: dtolnay/rust-toolchain@stable
        with:
          components: rustfmt, clippy

      - name: Install just
        uses: extractions/setup-just@v2

      - name: Cache Rust dependencies
        uses: Swatinem/rust-cache@v2
        with:
          shared-key: "lint"
          save-if: ${{ github.ref == 'refs/heads/main' }}

      - name: Run lint checks
        run: just ci-lint

  # Build and smoke test - runs on all platforms
  build:
    name: Build (${{ matrix.target }})
    strategy:
      fail-fast: false
      matrix:
        include:
          - target: x86_64-unknown-linux-gnu
            os: ubuntu-latest
          - target: x86_64-apple-darwin
            os: macos-13
          - target: aarch64-apple-darwin
            os: macos-latest
          - target: x86_64-pc-windows-msvc
            os: windows-latest
    runs-on: ${{ matrix.os }}

    steps:
<<<<<<< HEAD
    - name: Checkout repository
      uses: actions/checkout@v4

    - name: Install Rust
      uses: dtolnay/rust-toolchain@stable
      with:
        targets: ${{ matrix.target }}

    - name: Cache Rust dependencies
      uses: Swatinem/rust-cache@v2
      with:
        # Workspace structure - cache at root level
        key: ${{ matrix.target }}-${{ hashFiles('Cargo.lock') }}

    - name: Cache ONNX model
      uses: actions/cache@v4
      with:
        path: ~/.cache/onnx-models
        key: onnx-model
        restore-keys: |
          onnx-model-
        enableCrossOsArchive: true

    - name: Set model cache environment
      run: echo "ONNX_MODEL_CACHE_DIR=$HOME/.cache/onnx-models" >> $GITHUB_ENV

    - name: Check code formatting
      run: cargo fmt --all --check

    - name: Run clippy
      run: cargo clippy --all-targets --target ${{ matrix.target }} -- -D warnings

    - name: Build (debug)
      run: cargo build --target ${{ matrix.target }}
      env:
        GITHUB_TOKEN: ${{ secrets.GITHUB_TOKEN }}

    - name: Build (release)
      run: cargo build --release --target ${{ matrix.target }}
      env:
        GITHUB_TOKEN: ${{ secrets.GITHUB_TOKEN }}

    - name: Show binary information (Unix)
      if: runner.os != 'Windows'
      run: |
        echo "📊 Binary information:"
        ls -lh target/${{ matrix.target }}/release/beaker
        echo ""
        echo "🔍 Binary size: $(du -h target/${{ matrix.target }}/release/beaker | cut -f1)"
        echo "📏 Stripped size: $(strip target/${{ matrix.target }}/release/beaker -o /tmp/beaker-stripped && du -h /tmp/beaker-stripped | cut -f1)"

    - name: Show binary information (Windows)
      if: runner.os == 'Windows'
      run: |
        echo "Binary information:"
        Get-ChildItem target/${{ matrix.target }}/release/beaker.exe | Format-Table Name, Length

    - name: Verify example images exist (Ubuntu)
      if: runner.os == 'Linux'
      run: |
        ls -la example*.jpg
        echo "Example images found in repository root"

    - name: Test CLI help (Unix)
      if: runner.os != 'Windows'
      run: |
        echo "🧪 Testing CLI help command..."
        ./target/${{ matrix.target }}/release/beaker --help
        echo "✅ CLI help works"

    - name: Test CLI help (Windows)
      if: runner.os == 'Windows'
      run: |
        echo "Testing CLI help command..."
        ./target/${{ matrix.target }}/release/beaker.exe --help
        echo "CLI help works"

    - name: Test CLI detect command with ORT logging (Unix)
      if: runner.os != 'Windows'
      run: |
        echo "🧪 Testing CLI detect command with ORT logging..."
        echo "Device: ${{ matrix.device }}, Target: ${{ matrix.target }}"
        ./target/${{ matrix.target }}/release/beaker detect example.jpg --confidence 0.5 --device ${{ matrix.device }} --metadata
        echo "✅ CLI detect command works"

    - name: Test CLI detect command with ORT logging (Windows)
      if: runner.os == 'Windows'
      run: |
        echo "Testing CLI detect command with ORT logging..."
        echo "Device: ${{ matrix.device }}, Target: ${{ matrix.target }}"
        ./target/${{ matrix.target }}/release/beaker.exe detect example.jpg --confidence 0.5 --device ${{ matrix.device }} --metadata
        echo "CLI detect command works"

    - name: Test execution provider details with debug logging (Unix)
      if: runner.os != 'Windows'
      run: |
        echo "🔍 Testing execution provider details with debug logging..."
        echo "Platform: ${{ matrix.os }}, Target: ${{ matrix.target }}"
        echo "Expected behavior:"
        if [[ "${{ matrix.os }}" == "macos-latest" ]]; then
          echo "  - CoreML should be available and used"
          echo "  - Should see CoreML model compilation logs"
        else
          echo "  - CoreML should not be available, fallback to CPU"
          echo "  - Should see CPU-only execution"
        fi
        echo ""
        echo "=== Running with --device auto ==="
        ./target/${{ matrix.target }}/release/beaker detect example.jpg --confidence 0.5 --device auto --metadata
        echo ""
        echo "=== Running with --device cpu ==="
        ./target/${{ matrix.target }}/release/beaker detect example.jpg --confidence 0.5 --device cpu --metadata
        echo "✅ Execution provider testing complete"

    - name: Test execution provider details with debug logging (Windows)
      if: runner.os == 'Windows'
      run: |
        echo "Testing execution provider details with debug logging..."
        echo "Platform: ${{ matrix.os }}, Target: ${{ matrix.target }}"
        echo "Expected: CoreML should not be available, fallback to CPU"
        echo ""
        echo "=== Running with --device auto ==="
        ./target/${{ matrix.target }}/release/beaker.exe detect example.jpg --confidence 0.5 --device auto --metadata
        echo ""
        echo "=== Running with --device cpu ==="
        ./target/${{ matrix.target }}/release/beaker.exe detect example.jpg --confidence 0.5 --device cpu --metadata
        echo "Execution provider testing complete"

    - name: Verify all test images exist (Ubuntu)
      if: runner.os == 'Linux'
      run: |
        ls -la example*.jpg
        echo "All test images found in repository root"

    - name: Pre-download models for testing (Unix)
      if: runner.os != 'Windows'
      run: |
        echo "🔽 Pre-downloading models to avoid test concurrency issues..."
        echo "Running cutout command to trigger model download:"
        ./target/${{ matrix.target }}/release/beaker cutout example.jpg --device ${{ matrix.device }} || echo "Pre-download may have failed but continuing with tests"
        echo "✅ Model pre-download attempt completed"

    - name: Pre-download models for testing (Windows)
      if: runner.os == 'Windows'
      run: |
        echo "Pre-downloading models to avoid test concurrency issues..."
        echo "Running cutout command to trigger model download:"
        ./target/${{ matrix.target }}/release/beaker.exe cutout example.jpg --device ${{ matrix.device }} || echo "Pre-download may have failed but continuing with tests"
        echo "Model pre-download attempt completed"

    - name: Install cargo-nextest
      uses: taiki-e/install-action@v2
      with:
        tool: cargo-nextest

    # Run all tests with cargo-nextest for ~4-5x speedup via parallelization
    - name: Run integration tests with nextest
      run: cargo nextest run --release --all --target ${{ matrix.target }}

    - name: Upload binary artifact
      uses: actions/upload-artifact@v4
      with:
        name: beaker-${{ matrix.target }}
        path: |
          target/${{ matrix.target }}/release/beaker*
        retention-days: 7



  # Cross-compilation disabled due to ONNX Runtime complexity
  # Use native runners for each target instead
  # Static musl builds disabled due to ONNX Runtime linking complexity

  # Summary job that depends on all others
  rust-ci-success:
    name: Rust CI Success
=======
      - uses: actions/checkout@v4

      - name: Install Rust
        uses: dtolnay/rust-toolchain@stable
        with:
          targets: ${{ matrix.target }}

      - name: Install just
        uses: extractions/setup-just@v2

      - name: Cache Rust dependencies
        uses: Swatinem/rust-cache@v2
        with:
          key: ${{ matrix.target }}
          cache-on-failure: true
          save-if: ${{ github.ref == 'refs/heads/main' }}

      - name: Cache ONNX models
        uses: actions/cache@v4
        with:
          path: |
            ~/.cache/onnx-models
            ~/Library/Caches/onnx-models
            ~\AppData\Local\onnx-models\Cache
          key: onnx-models-v1
          restore-keys: onnx-models-

      - name: Set ONNX cache directory
        shell: bash
        run: |
          if [ "$RUNNER_OS" == "Windows" ]; then
            echo "ONNX_MODEL_CACHE_DIR=$HOME/AppData/Local/onnx-models/Cache" >> $GITHUB_ENV
          else
            echo "ONNX_MODEL_CACHE_DIR=$HOME/.cache/onnx-models" >> $GITHUB_ENV
          fi

      - name: Build release
        shell: bash
        run: just build-release ${{ matrix.target }}
        env:
          GITHUB_TOKEN: ${{ secrets.GITHUB_TOKEN }}

      - name: Show binary info
        if: runner.os != 'Windows'
        run: just build-info ${{ matrix.target }}

      # Smoke tests - verify binary runs and models work on each platform
      - name: Run smoke tests
        shell: bash
        run: just smoke-test ${{ matrix.target }} "auto"

      - name: Upload binary
        uses: actions/upload-artifact@v4
        with:
          name: beaker-${{ matrix.target }}
          path: |
            target/${{ matrix.target }}/release/beaker
            target/${{ matrix.target }}/release/beaker.exe
          retention-days: 7
          if-no-files-found: ignore

  # Full test suite - Linux only
  test:
    name: Tests (Linux)
>>>>>>> ef8053e8
    runs-on: ubuntu-latest
    needs: lint
    steps:
      - uses: actions/checkout@v4

      - name: Install Rust
        uses: dtolnay/rust-toolchain@stable

      - name: Cache Rust dependencies
        uses: Swatinem/rust-cache@v2
        with:
          shared-key: "test"
          save-if: ${{ github.ref == 'refs/heads/main' }}

      - name: Cache ONNX models
        uses: actions/cache@v4
        with:
          path: ~/.cache/onnx-models
          key: onnx-models-v1
          restore-keys: onnx-models-

      - name: Set ONNX cache directory
        run: echo "ONNX_MODEL_CACHE_DIR=$HOME/.cache/onnx-models" >> $GITHUB_ENV

      # Run all tests (unit + integration) - cargo handles compilation
      - name: Run all tests
        run: cargo test --release --all
        env:
          GITHUB_TOKEN: ${{ secrets.GITHUB_TOKEN }}

  test-cli:
    name: CLI Tests (Linux)
    runs-on: ubuntu-latest
    needs: lint
    steps:
      - uses: actions/checkout@v4

      - name: Install Rust
        uses: dtolnay/rust-toolchain@stable

      - name: Install just
        uses: extractions/setup-just@v2

      - name: Cache Rust dependencies
        uses: Swatinem/rust-cache@v2
        with:
          shared-key: "test"
          save-if: ${{ github.ref == 'refs/heads/main' }}

      - name: Cache ONNX models
        uses: actions/cache@v4
        with:
          path: ~/.cache/onnx-models
          key: onnx-models-v1
          restore-keys: onnx-models-

      - name: Set ONNX cache directory
        run: echo "ONNX_MODEL_CACHE_DIR=$HOME/.cache/onnx-models" >> $GITHUB_ENV

      - name: Build release binary
        run: just build-release
        env:
          GITHUB_TOKEN: ${{ secrets.GITHUB_TOKEN }}

      - name: Preload models
        run: just preload-models "" "auto"

      - name: Test CLI help
        run: just test-cli-help

      - name: Test CLI detect
        run: just test-cli-detect "" "auto"

      - name: Test execution providers
        run: just test-execution-providers "" "linux"<|MERGE_RESOLUTION|>--- conflicted
+++ resolved
@@ -73,184 +73,6 @@
     runs-on: ${{ matrix.os }}
 
     steps:
-<<<<<<< HEAD
-    - name: Checkout repository
-      uses: actions/checkout@v4
-
-    - name: Install Rust
-      uses: dtolnay/rust-toolchain@stable
-      with:
-        targets: ${{ matrix.target }}
-
-    - name: Cache Rust dependencies
-      uses: Swatinem/rust-cache@v2
-      with:
-        # Workspace structure - cache at root level
-        key: ${{ matrix.target }}-${{ hashFiles('Cargo.lock') }}
-
-    - name: Cache ONNX model
-      uses: actions/cache@v4
-      with:
-        path: ~/.cache/onnx-models
-        key: onnx-model
-        restore-keys: |
-          onnx-model-
-        enableCrossOsArchive: true
-
-    - name: Set model cache environment
-      run: echo "ONNX_MODEL_CACHE_DIR=$HOME/.cache/onnx-models" >> $GITHUB_ENV
-
-    - name: Check code formatting
-      run: cargo fmt --all --check
-
-    - name: Run clippy
-      run: cargo clippy --all-targets --target ${{ matrix.target }} -- -D warnings
-
-    - name: Build (debug)
-      run: cargo build --target ${{ matrix.target }}
-      env:
-        GITHUB_TOKEN: ${{ secrets.GITHUB_TOKEN }}
-
-    - name: Build (release)
-      run: cargo build --release --target ${{ matrix.target }}
-      env:
-        GITHUB_TOKEN: ${{ secrets.GITHUB_TOKEN }}
-
-    - name: Show binary information (Unix)
-      if: runner.os != 'Windows'
-      run: |
-        echo "📊 Binary information:"
-        ls -lh target/${{ matrix.target }}/release/beaker
-        echo ""
-        echo "🔍 Binary size: $(du -h target/${{ matrix.target }}/release/beaker | cut -f1)"
-        echo "📏 Stripped size: $(strip target/${{ matrix.target }}/release/beaker -o /tmp/beaker-stripped && du -h /tmp/beaker-stripped | cut -f1)"
-
-    - name: Show binary information (Windows)
-      if: runner.os == 'Windows'
-      run: |
-        echo "Binary information:"
-        Get-ChildItem target/${{ matrix.target }}/release/beaker.exe | Format-Table Name, Length
-
-    - name: Verify example images exist (Ubuntu)
-      if: runner.os == 'Linux'
-      run: |
-        ls -la example*.jpg
-        echo "Example images found in repository root"
-
-    - name: Test CLI help (Unix)
-      if: runner.os != 'Windows'
-      run: |
-        echo "🧪 Testing CLI help command..."
-        ./target/${{ matrix.target }}/release/beaker --help
-        echo "✅ CLI help works"
-
-    - name: Test CLI help (Windows)
-      if: runner.os == 'Windows'
-      run: |
-        echo "Testing CLI help command..."
-        ./target/${{ matrix.target }}/release/beaker.exe --help
-        echo "CLI help works"
-
-    - name: Test CLI detect command with ORT logging (Unix)
-      if: runner.os != 'Windows'
-      run: |
-        echo "🧪 Testing CLI detect command with ORT logging..."
-        echo "Device: ${{ matrix.device }}, Target: ${{ matrix.target }}"
-        ./target/${{ matrix.target }}/release/beaker detect example.jpg --confidence 0.5 --device ${{ matrix.device }} --metadata
-        echo "✅ CLI detect command works"
-
-    - name: Test CLI detect command with ORT logging (Windows)
-      if: runner.os == 'Windows'
-      run: |
-        echo "Testing CLI detect command with ORT logging..."
-        echo "Device: ${{ matrix.device }}, Target: ${{ matrix.target }}"
-        ./target/${{ matrix.target }}/release/beaker.exe detect example.jpg --confidence 0.5 --device ${{ matrix.device }} --metadata
-        echo "CLI detect command works"
-
-    - name: Test execution provider details with debug logging (Unix)
-      if: runner.os != 'Windows'
-      run: |
-        echo "🔍 Testing execution provider details with debug logging..."
-        echo "Platform: ${{ matrix.os }}, Target: ${{ matrix.target }}"
-        echo "Expected behavior:"
-        if [[ "${{ matrix.os }}" == "macos-latest" ]]; then
-          echo "  - CoreML should be available and used"
-          echo "  - Should see CoreML model compilation logs"
-        else
-          echo "  - CoreML should not be available, fallback to CPU"
-          echo "  - Should see CPU-only execution"
-        fi
-        echo ""
-        echo "=== Running with --device auto ==="
-        ./target/${{ matrix.target }}/release/beaker detect example.jpg --confidence 0.5 --device auto --metadata
-        echo ""
-        echo "=== Running with --device cpu ==="
-        ./target/${{ matrix.target }}/release/beaker detect example.jpg --confidence 0.5 --device cpu --metadata
-        echo "✅ Execution provider testing complete"
-
-    - name: Test execution provider details with debug logging (Windows)
-      if: runner.os == 'Windows'
-      run: |
-        echo "Testing execution provider details with debug logging..."
-        echo "Platform: ${{ matrix.os }}, Target: ${{ matrix.target }}"
-        echo "Expected: CoreML should not be available, fallback to CPU"
-        echo ""
-        echo "=== Running with --device auto ==="
-        ./target/${{ matrix.target }}/release/beaker.exe detect example.jpg --confidence 0.5 --device auto --metadata
-        echo ""
-        echo "=== Running with --device cpu ==="
-        ./target/${{ matrix.target }}/release/beaker.exe detect example.jpg --confidence 0.5 --device cpu --metadata
-        echo "Execution provider testing complete"
-
-    - name: Verify all test images exist (Ubuntu)
-      if: runner.os == 'Linux'
-      run: |
-        ls -la example*.jpg
-        echo "All test images found in repository root"
-
-    - name: Pre-download models for testing (Unix)
-      if: runner.os != 'Windows'
-      run: |
-        echo "🔽 Pre-downloading models to avoid test concurrency issues..."
-        echo "Running cutout command to trigger model download:"
-        ./target/${{ matrix.target }}/release/beaker cutout example.jpg --device ${{ matrix.device }} || echo "Pre-download may have failed but continuing with tests"
-        echo "✅ Model pre-download attempt completed"
-
-    - name: Pre-download models for testing (Windows)
-      if: runner.os == 'Windows'
-      run: |
-        echo "Pre-downloading models to avoid test concurrency issues..."
-        echo "Running cutout command to trigger model download:"
-        ./target/${{ matrix.target }}/release/beaker.exe cutout example.jpg --device ${{ matrix.device }} || echo "Pre-download may have failed but continuing with tests"
-        echo "Model pre-download attempt completed"
-
-    - name: Install cargo-nextest
-      uses: taiki-e/install-action@v2
-      with:
-        tool: cargo-nextest
-
-    # Run all tests with cargo-nextest for ~4-5x speedup via parallelization
-    - name: Run integration tests with nextest
-      run: cargo nextest run --release --all --target ${{ matrix.target }}
-
-    - name: Upload binary artifact
-      uses: actions/upload-artifact@v4
-      with:
-        name: beaker-${{ matrix.target }}
-        path: |
-          target/${{ matrix.target }}/release/beaker*
-        retention-days: 7
-
-
-
-  # Cross-compilation disabled due to ONNX Runtime complexity
-  # Use native runners for each target instead
-  # Static musl builds disabled due to ONNX Runtime linking complexity
-
-  # Summary job that depends on all others
-  rust-ci-success:
-    name: Rust CI Success
-=======
       - uses: actions/checkout@v4
 
       - name: Install Rust
@@ -315,7 +137,6 @@
   # Full test suite - Linux only
   test:
     name: Tests (Linux)
->>>>>>> ef8053e8
     runs-on: ubuntu-latest
     needs: lint
     steps:
@@ -340,9 +161,14 @@
       - name: Set ONNX cache directory
         run: echo "ONNX_MODEL_CACHE_DIR=$HOME/.cache/onnx-models" >> $GITHUB_ENV
 
-      # Run all tests (unit + integration) - cargo handles compilation
-      - name: Run all tests
-        run: cargo test --release --all
+      - name: Install cargo-nextest
+        uses: taiki-e/install-action@v2
+        with:
+          tool: cargo-nextest
+
+      # Run all tests (unit + integration) with nextest for ~5x speedup
+      - name: Run all tests with nextest
+        run: cargo nextest run --release --all
         env:
           GITHUB_TOKEN: ${{ secrets.GITHUB_TOKEN }}
 
